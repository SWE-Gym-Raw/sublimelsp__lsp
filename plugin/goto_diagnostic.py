--- conflicted
+++ resolved
@@ -242,12 +242,7 @@
     def name(self) -> str:
         return "diagnostic"
 
-<<<<<<< HEAD
     def get_list_items(self) -> Tuple[List[sublime.ListInputItem], SelectedIndex]:
-=======
-    def list_items(self) -> List[sublime.ListInputItem]:
-        list_items = []  # type: List[sublime.ListInputItem]
->>>>>>> 661ff53a
         max_severity = userprefs().diagnostics_panel_include_severity_level
         diagnostics = []  # type: List[Tuple[SessionIndex, Diagnostic]]
         for i, session in enumerate(self.sessions):
