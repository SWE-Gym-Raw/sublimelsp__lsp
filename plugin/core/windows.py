from __future__ import annotations
from ...third_party import WebsocketServer  # type: ignore
from .configurations import RETRY_COUNT_TIMEDELTA
from .configurations import RETRY_MAX_COUNT
from .configurations import WindowConfigChangeListener
from .configurations import WindowConfigManager
from .diagnostics_storage import is_severity_included
from .logging import debug
from .logging import exception_log
from .message_request_handler import MessageRequestHandler
from .panels import LOG_LINES_LIMIT_SETTING_NAME
from .panels import MAX_LOG_LINES_LIMIT_OFF
from .panels import MAX_LOG_LINES_LIMIT_ON
from .panels import PanelManager
from .panels import PanelName
from .protocol import DocumentUri
from .protocol import Error
from .protocol import LogMessageParams
from .protocol import MessageType
from .sessions import AbstractViewListener
from .sessions import get_plugin
from .sessions import Logger
from .sessions import Manager
from .sessions import Session
from .settings import client_configs
from .settings import LspSettingsChangeListener
from .settings import userprefs
from .transports import create_transport
from .types import ClientConfig
from .types import matches_pattern
from .types import sublime_pattern_to_glob
from .url import parse_uri
from .views import extract_variables
from .views import format_diagnostic_for_panel
from .views import make_link
from .workspace import ProjectFolders
from .workspace import sorted_workspace_folders
from abc import ABCMeta
from abc import abstractmethod
from collections import deque
from collections import OrderedDict
from datetime import datetime
from subprocess import CalledProcessError
from time import perf_counter
from typing import Any, Generator, TYPE_CHECKING
from weakref import ref
from weakref import WeakSet
import functools
import json
import sublime
import threading


if TYPE_CHECKING:
    from tree_view import TreeViewSheet


_NO_DIAGNOSTICS_PLACEHOLDER = "  No diagnostics. Well done!"


def extract_message(params: Any) -> str:
    return params.get("message", "???") if isinstance(params, dict) else "???"


def set_diagnostics_count(view: sublime.View, errors: int, warnings: int) -> None:
    try:
        key = AbstractViewListener.TOTAL_ERRORS_AND_WARNINGS_STATUS_KEY
        if userprefs().show_diagnostics_count_in_view_status:
            view.set_status(key, f"E: {errors}, W: {warnings}")
        else:
            view.erase_status(key)
    except Exception:
        pass


class GlobalLspListener(metaclass=ABCMeta):

    @abstractmethod
    def on_session_initialized_async(self, view_listener: AbstractViewListener, session: Session) -> None:
        raise NotImplementedError()

    @abstractmethod
    def on_session_shutdown_async(self, view_listener: AbstractViewListener, session: Session) -> None:
        raise NotImplementedError()


class WindowManager(Manager, WindowConfigChangeListener):

    def __init__(
        self,
        window: sublime.Window,
        workspace: ProjectFolders,
        config_manager: WindowConfigManager,
        global_listener: GlobalLspListener,
    ) -> None:
        self._window = window
        self._config_manager = config_manager
        self._global_listener = global_listener
        self._sessions: set[Session] = set()
        self._workspace = workspace
        self._pending_listeners: deque[AbstractViewListener] = deque()
        self._listeners: WeakSet[AbstractViewListener] = WeakSet()
        self._new_listener: AbstractViewListener | None = None
        self._new_session: Session | None = None
        self._panel_code_phantoms: sublime.PhantomSet | None = None
        self._server_log: list[tuple[str, str]] = []
        self.panel_manager: PanelManager | None = PanelManager(self._window)
        self.tree_view_sheets: dict[str, TreeViewSheet] = {}
        self.formatters: dict[str, str] = {}
        self.suppress_sessions_restart_on_project_update = False
        self.total_error_count = 0
        self.total_warning_count = 0
        sublime.set_timeout(functools.partial(self._update_panel_main_thread, _NO_DIAGNOSTICS_PLACEHOLDER, []))
        self.panel_manager.ensure_log_panel()
        self._config_manager.add_change_listener(self)

    @property
    def window(self) -> sublime.Window:
        return self._window

    def get_and_clear_server_log(self) -> list[tuple[str, str]]:
        log = self._server_log
        self._server_log = []
        return log

    def get_config_manager(self) -> WindowConfigManager:
        return self._config_manager

    def get_sessions(self) -> Generator[Session, None, None]:
        yield from self._sessions

    def on_load_project_async(self) -> None:
        self.update_workspace_folders_async()
        self._config_manager.update()

    def on_post_save_project_async(self) -> None:
        if self.suppress_sessions_restart_on_project_update:
            self.suppress_sessions_restart_on_project_update = False
            return
        self.on_load_project_async()

    def update_workspace_folders_async(self) -> None:
        if self._workspace.update():
            workspace_folders = self._workspace.get_workspace_folders()
            for session in self._sessions:
                session.update_folders(workspace_folders)

    def enable_config_async(self, config_name: str) -> None:
        self._config_manager.enable_config(config_name)

    def disable_config_async(self, config_name: str) -> None:
        self._config_manager.disable_config(config_name)

    def register_listener_async(self, listener: AbstractViewListener) -> None:
        set_diagnostics_count(listener.view, self.total_error_count, self.total_warning_count)
        # Update workspace folders in case the user have changed those since window was created.
        # There is no currently no notification in ST that would notify about folder changes.
        self.update_workspace_folders_async()
        self._pending_listeners.appendleft(listener)
        if self._new_listener is None:
            self._dequeue_listener_async()

    def unregister_listener_async(self, listener: AbstractViewListener) -> None:
        self._listeners.discard(listener)

    def listeners(self) -> Generator[AbstractViewListener, None, None]:
        yield from self._listeners

    def listener_for_view(self, view: sublime.View) -> AbstractViewListener | None:
        for listener in self.listeners():
            if listener.view == view:
                return listener
        return None

    def _dequeue_listener_async(self) -> None:
        listener: AbstractViewListener | None = None
        if self._new_listener is not None:
            listener = self._new_listener
            # debug("re-checking listener", listener)
            self._new_listener = None
        else:
            try:
                listener = self._pending_listeners.pop()
                if not listener.view.is_valid():
                    # debug("listener", listener, "is no longer valid")
                    return self._dequeue_listener_async()
                # debug("adding new pending listener", listener)
                self._listeners.add(listener)
            except IndexError:
                # We have handled all pending listeners.
                self._new_session = None
                return
        if self._new_session:
            self._sessions.add(self._new_session)
        self._publish_sessions_to_listener_async(listener)
        if self._new_session:
            if not any(self._new_session.session_views_async()):
                self._sessions.discard(self._new_session)
                self._new_session.end_async()
            self._new_session = None
        config = self._needed_config(listener.view)
        if config:
            # debug("found new config for listener", listener)
            self._new_listener = listener
            self.start_async(config, listener.view)
        else:
            # debug("no new config found for listener", listener)
            self._new_listener = None
            self._dequeue_listener_async()

    def _publish_sessions_to_listener_async(self, listener: AbstractViewListener) -> None:
        inside_workspace = self._workspace.contains(listener.view)
        scheme = parse_uri(listener.get_uri())[0]
        for session in self._sessions:
            if session.can_handle(listener.view, scheme, capability=None, inside_workspace=inside_workspace):
                # debug("registering session", session.config.name, "to listener", listener)
                try:
                    listener.on_session_initialized_async(session)
                except Exception as ex:
                    message = f"failed to register session {session.config.name} to listener {listener}"
                    exception_log(message, ex)
                    return
                self._global_listener.on_session_initialized_async(listener, session)

    def sessions(self, view: sublime.View, capability: str | None = None) -> Generator[Session, None, None]:
        inside_workspace = self._workspace.contains(view)
        sessions = list(self._sessions)
        uri = view.settings().get("lsp_uri")
        if not isinstance(uri, str):
            return
        scheme = parse_uri(uri)[0]
        for session in sessions:
            if session.can_handle(view, scheme, capability, inside_workspace):
                yield session

    def get_session(self, config_name: str, file_path: str) -> Session | None:
        return self._find_session(config_name, file_path)

    def _can_start_config(self, config_name: str, file_path: str) -> bool:
        return not bool(self._find_session(config_name, file_path))

    def _find_session(self, config_name: str, file_path: str) -> Session | None:
        inside = self._workspace.contains(file_path)
        for session in self._sessions:
            if session.config.name == config_name and session.handles_path(file_path, inside):
                return session
        return None

    def _needed_config(self, view: sublime.View) -> ClientConfig | None:
        configs = self._config_manager.match_view(view)
        handled = False
        file_name = view.file_name()
        inside = self._workspace.contains(view)
        for config in configs:
            handled = False
            for session in self._sessions:
                if config.name == session.config.name and session.handles_path(file_name, inside):
                    handled = True
                    break
            if not handled:
                plugin = get_plugin(config.name)
                if plugin and plugin.should_ignore(view):
                    debug(view, "ignored by plugin", plugin.__name__)
                else:
                    return config
        return None

    def start_async(self, config: ClientConfig, initiating_view: sublime.View) -> None:
        config = ClientConfig.from_config(config, {})
        file_path = initiating_view.file_name() or ''
        if not self._can_start_config(config.name, file_path):
            # debug('Already starting on this window:', config.name)
            return
        try:
            workspace_folders = sorted_workspace_folders(self._workspace.folders, file_path)
            plugin_class = get_plugin(config.name)
            variables = extract_variables(self._window)
            cwd: str | None = None
            if plugin_class is not None:
                if plugin_class.needs_update_or_installation():
                    config.set_view_status(initiating_view, "installing...")
                    plugin_class.install_or_update()
                additional_variables = plugin_class.additional_variables()
                if isinstance(additional_variables, dict):
                    variables.update(additional_variables)
                cannot_start_reason = plugin_class.can_start(self._window, initiating_view, workspace_folders, config)
                if cannot_start_reason:
                    config.erase_view_status(initiating_view)
                    message = f"cannot start {config.name}: {cannot_start_reason}"
                    self._config_manager.disable_config(config.name, only_for_session=True)
                    # Continue with handling pending listeners
                    self._new_session = None
                    sublime.set_timeout_async(self._dequeue_listener_async)
                    return self._window.status_message(message)
                cwd = plugin_class.on_pre_start(self._window, initiating_view, workspace_folders, config)
            config.set_view_status(initiating_view, "starting...")
            session = Session(self, self._create_logger(config.name), workspace_folders, config, plugin_class)
            if cwd:
                transport_cwd: str | None = cwd
            else:
                transport_cwd = workspace_folders[0].path if workspace_folders else None
            transport_config = config.resolve_transport_config(variables)
            transport = create_transport(transport_config, transport_cwd, session)
            if plugin_class:
                plugin_class.on_post_start(self._window, initiating_view, workspace_folders, config)
            config.set_view_status(initiating_view, "initialize")
            session.initialize_async(
                variables=variables,
                transport=transport,
                working_directory=cwd,
                init_callback=functools.partial(self._on_post_session_initialize, initiating_view)
            )
            self._new_session = session
        except Exception as e:
            message = "".join((
                "Failed to start {0} - disabling for this window for the duration of the current session.\n",
                "Re-enable by running \"LSP: Enable Language Server In Project\" from the Command Palette.",
                "\n\n--- Error: ---\n{1}"
            )).format(config.name, str(e))
            exception_log(f"Unable to start subprocess for {config.name}", e)
            if isinstance(e, CalledProcessError):
                print("Server output:\n{}".format(e.output.decode('utf-8', 'replace')))
            self._config_manager.disable_config(config.name, only_for_session=True)
            config.erase_view_status(initiating_view)
            sublime.message_dialog(message)
            # Continue with handling pending listeners
            self._new_session = None
            sublime.set_timeout_async(self._dequeue_listener_async)

    def _on_post_session_initialize(
        self, initiating_view: sublime.View, session: Session, is_error: bool = False
    ) -> None:
        if is_error:
            session.config.erase_view_status(initiating_view)
            self._new_listener = None
            self._new_session = None
        else:
            sublime.set_timeout_async(self._dequeue_listener_async)

    def _create_logger(self, config_name: str) -> Logger:
        logger_map = {
            "panel": PanelLogger,
            "remote": RemoteLogger,
        }
        loggers = []
        for logger_type in userprefs().log_server:
            if logger_type not in logger_map:
                debug(f"Invalid logger type ({logger_type}) specified for log_server settings")
                continue
            loggers.append(logger_map[logger_type])
        if len(loggers) == 0:
            return RouterLogger()  # logs nothing
        elif len(loggers) == 1:
            return loggers[0](self, config_name)
        else:
            router_logger = RouterLogger()
            for logger in loggers:
                router_logger.append(logger(self, config_name))
            return router_logger

    def handle_message_request(self, session: Session, params: Any, request_id: Any) -> None:
        view = self._window.active_view()
        if view:
            MessageRequestHandler(view, session, request_id, params, session.config.name).show()

    def restart_sessions_async(self, config_name: str | None = None) -> None:
        self._end_sessions_async(config_name)
        listeners = list(self._listeners)
        self._listeners.clear()
        for listener in listeners:
            self.register_listener_async(listener)

    def _end_sessions_async(self, config_name: str | None = None) -> None:
        sessions = list(self._sessions)
        for session in sessions:
            if config_name is None or config_name == session.config.name:
                session.end_async()
                self._sessions.discard(session)

    def get_project_path(self, file_path: str) -> str | None:
        candidate: str | None = None
        for folder in self._workspace.folders:
            if file_path.startswith(folder):
                if candidate is None or len(folder) > len(candidate):
                    candidate = folder
        return candidate

    def should_ignore_diagnostics(self, uri: DocumentUri, configuration: ClientConfig) -> str | None:
        scheme, path = parse_uri(uri)
        if scheme != "file":
            return None
        if configuration.diagnostics_mode == "workspace" and not self._workspace.contains(path):
            return "not inside window folders"
        view = self._window.active_view()
        if not view:
            return None
        settings = view.settings()
        if matches_pattern(path, settings.get("binary_file_patterns")):
            return "matches a pattern in binary_file_patterns"
        if matches_pattern(path, settings.get("file_exclude_patterns")):
            return "matches a pattern in file_exclude_patterns"
        patterns = [sublime_pattern_to_glob(pattern, True) for pattern in settings.get("folder_exclude_patterns") or []]
        if matches_pattern(path, patterns):
            return "matches a pattern in folder_exclude_patterns"
        if self._workspace.includes_excluded_path(path):
            return "matches a project's folder_exclude_patterns"
        return None

    def on_post_exit_async(self, session: Session, exit_code: int, exception: Exception | None) -> None:
        self._sessions.discard(session)
        for listener in self._listeners:
            listener.on_session_shutdown_async(session)
            self._global_listener.on_session_shutdown_async(listener, session)
        if exit_code != 0 or exception:
            config = session.config
            restart = self._config_manager.record_crash(config.name, exit_code, exception)
            if not restart:
                msg = "".join((
                    "The {0} server has crashed {1} times in the last {2} seconds.\n\n",
                    "You can try to Restart it or you can choose Cancel to disable it for this window for the ",
                    "duration of the current session. ",
                    "Re-enable by running \"LSP: Enable Language Server In Project\" from the Command Palette."
                )).format(config.name, RETRY_MAX_COUNT, int(RETRY_COUNT_TIMEDELTA.total_seconds()))
                if exception:
                    msg += f"\n\n--- Error: ---\n{str(exception)}"
                restart = sublime.ok_cancel_dialog(msg, "Restart")
            if restart:
                for listener in self._listeners:
                    self.register_listener_async(listener)
            else:
                self._config_manager.disable_config(config.name, only_for_session=True)

    def destroy(self) -> None:
        """
        This is called **from the main thread** when the plugin unloads. In that case we must destroy all sessions
        from the main thread. That could lead to some dict/list being mutated while iterated over, so be careful
        """
        self._end_sessions_async()
        if self.panel_manager:
            self.panel_manager.destroy_output_panels()
            self.panel_manager = None

    def handle_log_message(self, session: Session, params: LogMessageParams) -> None:
        if not userprefs().log_debug:
            return
        message_type = params['type']
        level = {
            MessageType.Error: "ERROR",
            MessageType.Warning: "WARNING",
            MessageType.Info: "INFO",
            MessageType.Log: "LOG",
            MessageType.Debug: "DEBUG"
        }.get(message_type, "?")
        message = params['message']
        print(f"{session.config.name}: {level}: {message}")
        if message_type == MessageType.Error:
            self.window.status_message(f"{session.config.name}: {message}")

    def handle_stderr_log(self, session: Session, message: str) -> None:
        self.handle_server_message_async(session.config.name, message)

    def handle_server_message_async(self, server_name: str, message: str) -> None:
        sublime.set_timeout(lambda: self.log_server_message(server_name, message))

    def log_server_message(self, prefix: str, message: str) -> None:
        self._server_log.append((prefix, message))
        list_len = len(self._server_log)
        max_lines = self.get_log_lines_limit()
        if list_len >= max_lines:
            # Trim leading items in the list, leaving only the max allowed count.
            del self._server_log[:list_len - max_lines]
        if self.panel_manager:
            self.panel_manager.update_log_panel()

    def get_log_lines_limit(self) -> int:
        return MAX_LOG_LINES_LIMIT_ON if self.is_log_lines_limit_enabled() else MAX_LOG_LINES_LIMIT_OFF

    def is_log_lines_limit_enabled(self) -> bool:
        panel = self.panel_manager and self.panel_manager.get_panel(PanelName.Log)
        return bool(panel and panel.settings().get(LOG_LINES_LIMIT_SETTING_NAME, True))

    def handle_show_message(self, session: Session, params: Any) -> None:
        sublime.status_message(f"{session.config.name}: {extract_message(params)}")

    def on_diagnostics_updated(self) -> None:
        self.total_error_count = 0
        self.total_warning_count = 0
        for session in self._sessions:
            local_errors, local_warnings = session.diagnostics.sum_total_errors_and_warnings_async()
            self.total_error_count += local_errors
            self.total_warning_count += local_warnings
        for listener in list(self._listeners):
            set_diagnostics_count(listener.view, self.total_error_count, self.total_warning_count)
        if self.panel_manager and self.panel_manager.is_panel_open(PanelName.Diagnostics):
            self.update_diagnostics_panel_async()

    def update_diagnostics_panel_async(self) -> None:
        to_render: list[str] = []
        prephantoms: list[tuple[int, int, str, str]] = []
        row = 0
        max_severity = userprefs().diagnostics_panel_include_severity_level
        contributions: OrderedDict[str, list[tuple[str, int | None, str | None, str | None]]] = OrderedDict()
        for session in self._sessions:
            for (_, path), contribution in session.diagnostics.filter_map_diagnostics_async(
                    is_severity_included(max_severity), lambda _, diagnostic: format_diagnostic_for_panel(diagnostic)):
                seen = path in contributions
                contributions.setdefault(path, []).extend(contribution)
                if not seen:
                    contributions.move_to_end(path)
        for path, contribution in contributions.items():
            to_render.append(f"{path}:")
            row += 1
            for content, offset, code, href in contribution:
                to_render.append(content)
                if offset is not None and code is not None and href is not None:
                    prephantoms.append((row, offset, code, href))
                row += content.count("\n") + 1
            to_render.append("")  # add spacing between filenames
            row += 1
        characters = "\n".join(to_render)
        if not characters:
            characters = _NO_DIAGNOSTICS_PLACEHOLDER
        sublime.set_timeout(functools.partial(self._update_panel_main_thread, characters, prephantoms))

    def _update_panel_main_thread(self, characters: str, prephantoms: list[tuple[int, int, str, str]]) -> None:
        panel = self.panel_manager and self.panel_manager.ensure_diagnostics_panel()
        if not panel or not panel.is_valid():
            return
        panel.run_command("lsp_update_panel", {"characters": characters})
        if self._panel_code_phantoms is None:
            self._panel_code_phantoms = sublime.PhantomSet(panel, "hrefs")
        phantoms: list[sublime.Phantom] = []
        for row, col, code, href in prephantoms:
            point = panel.text_point(row, col)
            region = sublime.Region(point, point)
            phantoms.append(sublime.Phantom(region, f"({make_link(href, code)})", sublime.LAYOUT_INLINE))
        self._panel_code_phantoms.update(phantoms)

    # --- Implements WindowConfigChangeListener ------------------------------------------------------------------------

    def on_configs_changed(self, config_name: str | None = None) -> None:
        sublime.set_timeout_async(lambda: self.restart_sessions_async(config_name))


<<<<<<< HEAD
class WindowRegistry(GlobalLspListener):
    def __init__(self) -> None:
        self._enabled = False
        self._windows: dict[int, WindowManager] = {}
        self._global_listeners: set[GlobalLspListener] = set()
        client_configs.set_listener(self._on_client_config_updated)

    def add_global_listener(self, listener: GlobalLspListener) -> None:
        self._global_listeners.add(listener)

    def remove_global_listener(self, listener: GlobalLspListener) -> None:
        self._global_listeners.discard(listener)

    def _on_client_config_updated(self, config_name: str | None = None) -> None:
        for wm in self._windows.values():
            wm.get_config_manager().update(config_name)
=======
class WindowRegistry(LspSettingsChangeListener):
    def __init__(self) -> None:
        self._enabled = False
        self._windows: dict[int, WindowManager] = {}
        client_configs.set_listener(self)
>>>>>>> 4eb43908

    def enable(self) -> None:
        self._enabled = True
        # Initialize manually at plugin_loaded as we'll miss out on "on_new_window_async" events.
        for window in sublime.windows():
            self.lookup(window)

    def disable(self) -> None:
        self._enabled = False
        for wm in self._windows.values():
            try:
                wm.destroy()
            except Exception as ex:
                exception_log("failed to destroy window", ex)
        self._windows = {}

    def lookup(self, window: sublime.Window | None) -> WindowManager | None:
        if not self._enabled or not window or not window.is_valid():
            return None
        wm = self._windows.get(window.id())
        if wm:
            return wm
        workspace = ProjectFolders(window)
        window_config_manager = WindowConfigManager(window, client_configs.all)
        manager = WindowManager(window, workspace, window_config_manager, self)
        self._windows[window.id()] = manager
        return manager

    def listener_for_view(self, view: sublime.View) -> AbstractViewListener | None:
        manager = self.lookup(view.window())
        if not manager:
            return None
        return manager.listener_for_view(view)

    def discard(self, window: sublime.Window) -> None:
        wm = self._windows.pop(window.id(), None)
        if wm:
            sublime.set_timeout_async(wm.destroy)

<<<<<<< HEAD
    # --- Implements GlobalLspListener ---------------------------------------------------------------------------------

    def on_session_initialized_async(self, view_listener: AbstractViewListener, session: Session) -> None:
        for listener in self._global_listeners:
            listener.on_session_initialized_async(view_listener, session)

    def on_session_shutdown_async(self, view_listener: AbstractViewListener, session: Session) -> None:
        for listener in self._global_listeners:
            listener.on_session_shutdown_async(view_listener, session)
=======
    def _on_userprefs_updated_async(self) -> None:
        for wm in self._windows.values():
            wm.on_diagnostics_updated()
            for session in wm.get_sessions():
                session.on_userprefs_changed_async()

    # --- Implements LspSettingsChangeListener -------------------------------------------------------------------------

    def on_client_config_updated(self, config_name: str | None = None) -> None:
        for wm in self._windows.values():
            wm.get_config_manager().update(config_name)

    def on_userprefs_updated(self) -> None:
        sublime.set_timeout_async(self._on_userprefs_updated_async)
>>>>>>> 4eb43908


class RequestTimeTracker:
    def __init__(self) -> None:
        self._start_times: dict[int, float] = {}

    def start_tracking(self, request_id: int) -> None:
        self._start_times[request_id] = perf_counter()

    def end_tracking(self, request_id: int) -> str:
        duration = '-'
        if request_id in self._start_times:
            start = self._start_times.pop(request_id)
            duration_ms = perf_counter() - start
            duration = f'{int(duration_ms * 1000)}ms'
        return duration

    @classmethod
    def formatted_now(cls) -> str:
        now = datetime.now()
        return '{}.{:03d}'.format(now.strftime("%H:%M:%S"), int(now.microsecond / 1000))


class PanelLogger(Logger):

    def __init__(self, manager: WindowManager, server_name: str) -> None:
        self._manager = ref(manager)
        self._server_name = server_name
        self._request_time_tracker = RequestTimeTracker()

    def stderr_message(self, message: str) -> None:
        """
        Not handled here as stderr messages are handled by WindowManager regardless
        if this logger is enabled.
        """
        pass

    def log(self, message: str, params: Any) -> None:

        def run_on_async_worker_thread() -> None:
            nonlocal message
            params_str = repr(params)
            if 0 < userprefs().log_max_size <= len(params_str):
                params_str = f'<params with {len(params_str)} characters>'
            message = f"{message}: {params_str}"
            manager = self._manager()
            if manager is not None:
                manager.handle_server_message_async(":", message)

        sublime.set_timeout_async(run_on_async_worker_thread)

    def outgoing_response(self, request_id: Any, params: Any) -> None:
        if not userprefs().log_server:
            return
        duration = self._request_time_tracker.end_tracking(request_id)
        self.log(self._format_response(">>>", request_id, duration), params)

    def outgoing_error_response(self, request_id: Any, error: Error) -> None:
        if not userprefs().log_server:
            return
        duration = self._request_time_tracker.end_tracking(request_id)
        self.log(self._format_response("~~>", request_id, duration), error.to_lsp())

    def outgoing_request(self, request_id: int, method: str, params: Any) -> None:
        if not userprefs().log_server:
            return
        self._request_time_tracker.start_tracking(request_id)
        self.log(self._format_request("-->", method, request_id), params)

    def outgoing_notification(self, method: str, params: Any) -> None:
        if not userprefs().log_server:
            return
        self.log(self._format_notification(" ->", method), params)

    def incoming_response(self, request_id: int | None, params: Any, is_error: bool) -> None:
        if not userprefs().log_server:
            return
        direction = "<~~" if is_error else "<<<"
        duration = self._request_time_tracker.end_tracking(request_id) if request_id is not None else "-"
        self.log(self._format_response(direction, request_id, duration), params)

    def incoming_request(self, request_id: Any, method: str, params: Any) -> None:
        if not userprefs().log_server:
            return
        self._request_time_tracker.start_tracking(request_id)
        self.log(self._format_request("<--", method, request_id), params)

    def incoming_notification(self, method: str, params: Any, unhandled: bool) -> None:
        if not userprefs().log_server:
            return
        direction = "<? " if unhandled else "<- "
        self.log(self._format_notification(direction, method), params)

    def _format_response(self, direction: str, request_id: Any, duration: str) -> str:
        return "[{}] {} {} ({}) (duration: {})".format(
            RequestTimeTracker.formatted_now(), direction, self._server_name, request_id, duration)

    def _format_request(self, direction: str, method: str, request_id: Any) -> str:
        return f"[{RequestTimeTracker.formatted_now()}] {direction} {self._server_name} {method} ({request_id})"

    def _format_notification(self, direction: str, method: str) -> str:
        return f"[{RequestTimeTracker.formatted_now()}] {direction} {self._server_name} {method}"


class RemoteLogger(Logger):
    PORT = 9981
    DIRECTION_OUTGOING = 1
    DIRECTION_INCOMING = 2
    _ws_server: WebsocketServer | None = None
    _ws_server_thread: threading.Thread | None = None
    _last_id = 0

    def __init__(self, manager: WindowManager, server_name: str) -> None:
        RemoteLogger._last_id += 1
        self._server_name = f'{server_name} ({RemoteLogger._last_id})'
        if not RemoteLogger._ws_server:
            try:
                RemoteLogger._ws_server = WebsocketServer(self.PORT)
                RemoteLogger._ws_server.set_fn_new_client(self._on_new_client)
                RemoteLogger._ws_server.set_fn_client_left(self._on_client_left)
                RemoteLogger._ws_server.set_fn_message_received(self._on_message_received)
                self._start_server()
            except OSError as ex:
                if ex.errno == 48:  # Address already in use
                    debug('WebsocketServer not started - address already in use')
                    RemoteLogger._ws_server = None
                else:
                    raise ex

    def _start_server(self) -> None:
        def start_async() -> None:
            if RemoteLogger._ws_server:
                RemoteLogger._ws_server.run_forever()
        RemoteLogger._ws_server_thread = threading.Thread(target=start_async)
        RemoteLogger._ws_server_thread.start()

    def _stop_server(self) -> None:
        if RemoteLogger._ws_server:
            RemoteLogger._ws_server.shutdown()
            RemoteLogger._ws_server = None
            if RemoteLogger._ws_server_thread:
                RemoteLogger._ws_server_thread.join()
                RemoteLogger._ws_server_thread = None

    def _on_new_client(self, client: dict, server: WebsocketServer) -> None:
        """Called for every client connecting (after handshake)."""
        debug("New client connected and was given id %d" % client['id'])
        # server.send_message_to_all("Hey all, a new client has joined us")

    def _on_client_left(self, client: dict, server: WebsocketServer) -> None:
        """Called for every client disconnecting."""
        debug("Client(%d) disconnected" % client['id'])

    def _on_message_received(self, client: dict, server: WebsocketServer, message: str) -> None:
        """Called when a client sends a message."""
        debug("Client(%d) said: %s" % (client['id'], message))

    def stderr_message(self, message: str) -> None:
        self._broadcast_json({
            'server': self._server_name,
            'time': round(perf_counter() * 1000),
            'method': 'stderr',
            'params': message,
            'isError': True,
            'direction': self.DIRECTION_INCOMING,
        })

    def outgoing_request(self, request_id: int, method: str, params: Any) -> None:
        self._broadcast_json({
            'server': self._server_name,
            'id': request_id,
            'time': round(perf_counter() * 1000),
            'method': method,
            'params': params,
            'direction': self.DIRECTION_OUTGOING,
        })

    def incoming_response(self, request_id: int | None, params: Any, is_error: bool) -> None:
        self._broadcast_json({
            'server': self._server_name,
            'id': request_id,
            'time': round(perf_counter() * 1000),
            'params': params,
            'direction': self.DIRECTION_INCOMING,
            'isError': is_error,
        })

    def incoming_request(self, request_id: Any, method: str, params: Any) -> None:
        self._broadcast_json({
            'server': self._server_name,
            'id': request_id,
            'time': round(perf_counter() * 1000),
            'method': method,
            'params': params,
            'direction': self.DIRECTION_INCOMING,
        })

    def outgoing_response(self, request_id: Any, params: Any) -> None:
        self._broadcast_json({
            'server': self._server_name,
            'id': request_id,
            'time': round(perf_counter() * 1000),
            'params': params,
            'direction': self.DIRECTION_OUTGOING,
        })

    def outgoing_error_response(self, request_id: Any, error: Error) -> None:
        self._broadcast_json({
            'server': self._server_name,
            'id': request_id,
            'isError': True,
            'params': error.to_lsp(),
            'time': round(perf_counter() * 1000),
            'direction': self.DIRECTION_OUTGOING,
        })

    def outgoing_notification(self, method: str, params: Any) -> None:
        self._broadcast_json({
            'server': self._server_name,
            'time': round(perf_counter() * 1000),
            'method': method,
            'params': params,
            'direction': self.DIRECTION_OUTGOING,
        })

    def incoming_notification(self, method: str, params: Any, unhandled: bool) -> None:
        self._broadcast_json({
            'server': self._server_name,
            'time': round(perf_counter() * 1000),
            'error': 'Unhandled notification!' if unhandled else None,
            'method': method,
            'params': params,
            'direction': self.DIRECTION_INCOMING,
        })

    def _broadcast_json(self, data: dict[str, Any]) -> None:
        if RemoteLogger._ws_server:
            json_data = json.dumps(data, sort_keys=True, check_circular=False, separators=(',', ':'))
            RemoteLogger._ws_server.send_message_to_all(json_data)


class RouterLogger(Logger):
    def __init__(self) -> None:
        self._loggers: list[Logger] = []

    def append(self, logger: Logger) -> None:
        self._loggers.append(logger)

    def stderr_message(self, *args: Any, **kwargs: Any) -> None:
        self._foreach("stderr_message", *args, **kwargs)

    def outgoing_response(self, *args: Any, **kwargs: Any) -> None:
        self._foreach("outgoing_response", *args, **kwargs)

    def outgoing_error_response(self, *args: Any, **kwargs: Any) -> None:
        self._foreach("outgoing_error_response", *args, **kwargs)

    def outgoing_request(self, *args: Any, **kwargs: Any) -> None:
        self._foreach("outgoing_request", *args, **kwargs)

    def outgoing_notification(self, *args: Any, **kwargs: Any) -> None:
        self._foreach("outgoing_notification", *args, **kwargs)

    def incoming_response(self, *args: Any, **kwargs: Any) -> None:
        self._foreach("incoming_response", *args, **kwargs)

    def incoming_request(self, *args: Any, **kwargs: Any) -> None:
        self._foreach("incoming_request", *args, **kwargs)

    def incoming_notification(self, *args: Any, **kwargs: Any) -> None:
        self._foreach("incoming_notification", *args, **kwargs)

    def _foreach(self, method: str, *args: Any, **kwargs: Any) -> None:
        for logger in self._loggers:
            getattr(logger, method)(*args, **kwargs)<|MERGE_RESOLUTION|>--- conflicted
+++ resolved
@@ -542,30 +542,18 @@
         sublime.set_timeout_async(lambda: self.restart_sessions_async(config_name))
 
 
-<<<<<<< HEAD
-class WindowRegistry(GlobalLspListener):
+class WindowRegistry(LspSettingsChangeListener, GlobalLspListener):
     def __init__(self) -> None:
         self._enabled = False
         self._windows: dict[int, WindowManager] = {}
         self._global_listeners: set[GlobalLspListener] = set()
-        client_configs.set_listener(self._on_client_config_updated)
+        client_configs.set_listener(self)
 
     def add_global_listener(self, listener: GlobalLspListener) -> None:
         self._global_listeners.add(listener)
 
     def remove_global_listener(self, listener: GlobalLspListener) -> None:
         self._global_listeners.discard(listener)
-
-    def _on_client_config_updated(self, config_name: str | None = None) -> None:
-        for wm in self._windows.values():
-            wm.get_config_manager().update(config_name)
-=======
-class WindowRegistry(LspSettingsChangeListener):
-    def __init__(self) -> None:
-        self._enabled = False
-        self._windows: dict[int, WindowManager] = {}
-        client_configs.set_listener(self)
->>>>>>> 4eb43908
 
     def enable(self) -> None:
         self._enabled = True
@@ -605,17 +593,6 @@
         if wm:
             sublime.set_timeout_async(wm.destroy)
 
-<<<<<<< HEAD
-    # --- Implements GlobalLspListener ---------------------------------------------------------------------------------
-
-    def on_session_initialized_async(self, view_listener: AbstractViewListener, session: Session) -> None:
-        for listener in self._global_listeners:
-            listener.on_session_initialized_async(view_listener, session)
-
-    def on_session_shutdown_async(self, view_listener: AbstractViewListener, session: Session) -> None:
-        for listener in self._global_listeners:
-            listener.on_session_shutdown_async(view_listener, session)
-=======
     def _on_userprefs_updated_async(self) -> None:
         for wm in self._windows.values():
             wm.on_diagnostics_updated()
@@ -630,7 +607,16 @@
 
     def on_userprefs_updated(self) -> None:
         sublime.set_timeout_async(self._on_userprefs_updated_async)
->>>>>>> 4eb43908
+
+    # --- Implements GlobalLspListener ---------------------------------------------------------------------------------
+
+    def on_session_initialized_async(self, view_listener: AbstractViewListener, session: Session) -> None:
+        for listener in self._global_listeners:
+            listener.on_session_initialized_async(view_listener, session)
+
+    def on_session_shutdown_async(self, view_listener: AbstractViewListener, session: Session) -> None:
+        for listener in self._global_listeners:
+            listener.on_session_shutdown_async(view_listener, session)
 
 
 class RequestTimeTracker:
